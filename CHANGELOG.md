# Changelog

All notable changes to this project will be documented in this file.

The format is based on [Keep a Changelog](https://keepachangelog.com/en/1.0.0/).

## Unreleased

### Added

1. mctpd: Add support for endpoint recovery
2. mctpd: Allow recovery of devices reporting a nil UUID for development
3. mctpd: Allow configuring .Connectivity as writable for development

### Changed

1. dbus interface: the NetworkID field is now a `u` rather than an `i`, to
   match OpenBMC's MCTP endpoint specification

<<<<<<< HEAD
### Fixed

1. mctpd: EID assignments now work in the case where a new endpoint has a
   pre-configured EID that would conflict with other (already enumerated)
   endpoints. The new endpoint will get a non-conflicting address assigned.
=======
2. Use Github Actions for CI

   Note that this bumps the meson requirement from >=0.47.0 to >=0.59.0. The
   bump allows us to exploit some features helpful for chaining the solution
   together.
>>>>>>> 77d17147

## [1.1] - 2023-04-13<|MERGE_RESOLUTION|>--- conflicted
+++ resolved
@@ -17,18 +17,16 @@
 1. dbus interface: the NetworkID field is now a `u` rather than an `i`, to
    match OpenBMC's MCTP endpoint specification
 
-<<<<<<< HEAD
+2. Use Github Actions for CI
+
+   Note that this bumps the meson requirement from >=0.47.0 to >=0.59.0. The
+   bump allows us to exploit some features helpful for chaining the solution
+   together.
+
 ### Fixed
 
 1. mctpd: EID assignments now work in the case where a new endpoint has a
    pre-configured EID that would conflict with other (already enumerated)
    endpoints. The new endpoint will get a non-conflicting address assigned.
-=======
-2. Use Github Actions for CI
-
-   Note that this bumps the meson requirement from >=0.47.0 to >=0.59.0. The
-   bump allows us to exploit some features helpful for chaining the solution
-   together.
->>>>>>> 77d17147
 
 ## [1.1] - 2023-04-13