--- conflicted
+++ resolved
@@ -30,12 +30,7 @@
 	struct _sockaddr_mctp_ext addr;
 	unsigned char *buf, *rxbuf;
 	socklen_t addrlen;
-<<<<<<< HEAD
-	int rc, sd;
-=======
-	unsigned char *buf;
 	int rc, sd, val;
->>>>>>> 78d137e1
 	size_t i;
 
 	sd = socket(AF_MCTP, SOCK_DGRAM, 0);
@@ -104,15 +99,9 @@
 
 
 	printf("req:  message from (net %d, eid %d) type %d: 0x%02x..\n",
-<<<<<<< HEAD
-			addr.smctp_network, addr.smctp_addr.s_addr,
-			addr.smctp_type,
-			rxbuf[0]);
-=======
 			addr.smctp_base.smctp_network, addr.smctp_base.smctp_addr.s_addr,
 			addr.smctp_base.smctp_type,
-			buf[0]);
->>>>>>> 78d137e1
+			rxbuf[0]);
 	if (addrlen == sizeof(struct _sockaddr_mctp_ext)) {
 		printf("      ext ifindex %d ha[0]=0x%02x len %hhu\n",
 			addr.smctp_ifindex,
